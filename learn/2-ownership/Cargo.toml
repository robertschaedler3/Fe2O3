--- conflicted
+++ resolved
@@ -5,13 +5,6 @@
 
 # See more keys and their definitions at https://doc.rust-lang.org/cargo/reference/manifest.html
 
-<<<<<<< HEAD
-[features]
-default = ["ownership"]
-ownership = []
-borrow = []
-mut_borrow = []
-=======
 [[bin]]
 name = "scope"
 path = "src/scope.rs"
@@ -23,6 +16,5 @@
 [[bin]]
 name = "mut_borrow"
 path = "src/mut_borrow.rs"
->>>>>>> 7605c4df
 
 [dependencies]